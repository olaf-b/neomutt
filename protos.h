--- conflicted
+++ resolved
@@ -184,11 +184,7 @@
 void mutt_default_save (char *, size_t, HEADER *);
 void mutt_display_address (ENVELOPE *);
 void mutt_display_sanitize (char *);
-<<<<<<< HEAD
-void mutt_draw_statusline (int n, char *);
-=======
 void mutt_draw_statusline (int cols, const char *buf);
->>>>>>> 59a364b7
 void mutt_edit_content_type (HEADER *, BODY *, FILE *);
 void mutt_edit_file (const char *, const char *);
 void mutt_edit_headers (const char *, const char *, HEADER *, char *, size_t);
