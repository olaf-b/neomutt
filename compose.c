/*
 * Copyright (C) 1996-2000,2002,2007,2010,2012 Michael R. Elkins <me@mutt.org>
 * Copyright (C) 2004 g10 Code GmbH
 * 
 *     This program is free software; you can redistribute it and/or modify
 *     it under the terms of the GNU General Public License as published by
 *     the Free Software Foundation; either version 2 of the License, or
 *     (at your option) any later version.
 * 
 *     This program is distributed in the hope that it will be useful,
 *     but WITHOUT ANY WARRANTY; without even the implied warranty of
 *     MERCHANTABILITY or FITNESS FOR A PARTICULAR PURPOSE.  See the
 *     GNU General Public License for more details.
 * 
 *     You should have received a copy of the GNU General Public License
 *     along with this program; if not, write to the Free Software
 *     Foundation, Inc., 51 Franklin Street, Fifth Floor, Boston, MA  02110-1301, USA.
 */ 

#if HAVE_CONFIG_H
# include "config.h"
#endif

#include "mutt.h"
#include "mutt_curses.h"
#include "mutt_idna.h"
#include "mutt_menu.h"
#include "rfc1524.h"
#include "mime.h"
#include "attach.h"
#include "mapping.h"
#include "mailbox.h"
#include "sort.h"
#include "charset.h"
#ifdef USE_SIDEBAR
#include "sidebar.h"
#endif

#ifdef MIXMASTER
#include "remailer.h"
#endif

#include <errno.h>
#include <string.h>
#include <sys/stat.h>
#include <sys/wait.h>
#include <unistd.h>
#include <stdlib.h>

static const char* There_are_no_attachments = N_("There are no attachments.");

#define CHECK_COUNT if (idxlen == 0) { mutt_error _(There_are_no_attachments); break; }



enum
{
  HDR_FROM  = 1,
  HDR_TO,
  HDR_CC,
  HDR_BCC,
  HDR_SUBJECT,
  HDR_REPLYTO,
  HDR_FCC,

#ifdef MIXMASTER
  HDR_MIX,
#endif

  HDR_CRYPT,
  HDR_CRYPTINFO,

  HDR_ATTACH  = (HDR_FCC + 5) /* where to start printing the attachments */
};

#define HDR_XOFFSET 10
#define TITLE_FMT "%10s" /* Used for Prompts, which are ASCII */
#define W (COLS - HDR_XOFFSET - SidebarWidth)

static const char * const Prompts[] =
{
  "From: ",
  "To: ",
  "Cc: ",
  "Bcc: ",
  "Subject: ",
  "Reply-To: ",
  "Fcc: "
};

static const struct mapping_t ComposeHelp[] = {
  { N_("Send"),    OP_COMPOSE_SEND_MESSAGE },
  { N_("Abort"),   OP_EXIT },
  { "To",      OP_COMPOSE_EDIT_TO },
  { "CC",      OP_COMPOSE_EDIT_CC },
  { "Subj",    OP_COMPOSE_EDIT_SUBJECT },
  { N_("Attach file"),  OP_COMPOSE_ATTACH_FILE },
  { N_("Descrip"), OP_COMPOSE_EDIT_DESCRIPTION },
  { N_("Help"),    OP_HELP },
  { NULL,	0 }
};

static void snd_entry (char *b, size_t blen, MUTTMENU *menu, int num)
{
  mutt_FormatString (b, blen, 0, COLS - SidebarWidth, NONULL (AttachFormat), mutt_attach_fmt,
	    (unsigned long)(((ATTACHPTR **) menu->data)[num]),
	    M_FORMAT_STAT_FILE | M_FORMAT_ARROWCURSOR);
}



#include "mutt_crypt.h"

static void redraw_crypt_lines (HEADER *msg)
{
<<<<<<< HEAD
  mvaddstr (HDR_CRYPT, SidebarWidth, "Security: ");
=======
  mvprintw (HDR_CRYPT, SidebarWidth, TITLE_FMT, "Security: ");
>>>>>>> bb082444

  if ((WithCrypto & (APPLICATION_PGP | APPLICATION_SMIME)) == 0)
  {
    addstr(_("Not supported"));
    return;
  }

  if ((msg->security & (ENCRYPT | SIGN)) == (ENCRYPT | SIGN))
    addstr (_("Sign, Encrypt"));
  else if (msg->security & ENCRYPT)
    addstr (_("Encrypt"));
  else if (msg->security & SIGN)
    addstr (_("Sign"));
  else
    addstr (_("None"));

  if ((msg->security & (ENCRYPT | SIGN)))
  {
    if ((WithCrypto & APPLICATION_PGP) && (msg->security & APPLICATION_PGP))
    {
      if ((msg->security & INLINE))
        addstr (_(" (inline PGP)"));
      else
        addstr (_(" (PGP/MIME)"));
    }
    else if ((WithCrypto & APPLICATION_SMIME) &&
             (msg->security & APPLICATION_SMIME))
      addstr (_(" (S/MIME)"));
  }

  if (option (OPTCRYPTOPPORTUNISTICENCRYPT) && (msg->security & OPPENCRYPT))
      addstr (_(" (OppEnc mode)"));

  clrtoeol ();
  move (HDR_CRYPTINFO, SidebarWidth);
  clrtoeol ();

  if ((WithCrypto & APPLICATION_PGP)
      && (msg->security & APPLICATION_PGP) && (msg->security & SIGN))
    printw (TITLE_FMT "%s", _("sign as: "), PgpSignAs ? PgpSignAs : _("<default>"));

  if ((WithCrypto & APPLICATION_SMIME)
      && (msg->security & APPLICATION_SMIME) && (msg->security & SIGN)) {
      printw (TITLE_FMT "%s", _("sign as: "), SmimeDefaultKey ? SmimeDefaultKey : _("<default>"));
  }

  if ((WithCrypto & APPLICATION_SMIME)
      && (msg->security & APPLICATION_SMIME)
      && (msg->security & ENCRYPT)
      && SmimeCryptAlg
      && *SmimeCryptAlg) {
      mvprintw (HDR_CRYPTINFO, SidebarWidth + 40, "%s%s", _("Encrypt with: "),
		NONULL(SmimeCryptAlg));
  }
}


#ifdef MIXMASTER

static void redraw_mix_line (LIST *chain)
{
  int c;
  char *t;

<<<<<<< HEAD
  mvaddstr (HDR_MIX, SidebarWidth,     "     Mix: ");
=======
  /* L10N: "Mix" refers to the MixMaster chain for anonymous email */
  mvprintw (HDR_MIX, SidebarWidth, TITLE_FMT, _("Mix: "));
>>>>>>> bb082444

  if (!chain)
  {
    addstr ("<no chain defined>");
    clrtoeol ();
    return;
  }
  
  for (c = 12; chain; chain = chain->next)
  {
    t = chain->data;
    if (t && t[0] == '0' && t[1] == '\0')
      t = "<random>";
    
    if (c + mutt_strlen (t) + 2 >= COLS - SidebarWidth)
      break;

    addstr (NONULL(t));
    if (chain->next)
      addstr (", ");

    c += mutt_strlen (t) + 2;
  }
}
#endif /* MIXMASTER */

static int
check_attachments(ATTACHPTR **idx, short idxlen)
{
  int i, r;
  struct stat st;
  char pretty[_POSIX_PATH_MAX], msg[_POSIX_PATH_MAX + SHORT_STRING];

  for (i = 0; i < idxlen; i++)
  {
    strfcpy(pretty, idx[i]->content->filename, sizeof(pretty));
    if(stat(idx[i]->content->filename, &st) != 0)
    {
      mutt_pretty_mailbox(pretty, sizeof (pretty));
      mutt_error(_("%s [#%d] no longer exists!"),
		 pretty, i+1);
      return -1;
    }
    
    if(idx[i]->content->stamp < st.st_mtime)
    {
      mutt_pretty_mailbox(pretty, sizeof (pretty));
      snprintf(msg, sizeof(msg), _("%s [#%d] modified. Update encoding?"),
	       pretty, i+1);
      
      if((r = mutt_yesorno(msg, M_YES)) == M_YES)
	mutt_update_encoding(idx[i]->content);
      else if(r == -1)
	return -1;
    }
  }

  return 0;
}

static void draw_envelope_addr (int line, ADDRESS *addr)
{
  char buf[LONG_STRING];

  buf[0] = 0;
  rfc822_write_address (buf, sizeof (buf), addr, 1);
  mvprintw (line, SidebarWidth, TITLE_FMT, Prompts[line - 1]);
  mutt_paddstr (W, buf);
}

static void draw_envelope (HEADER *msg, char *fcc)
{
#ifdef USE_SIDEBAR
<<<<<<< HEAD
  sb_draw();
=======
  mutt_sb_draw();
>>>>>>> bb082444
#endif
  draw_envelope_addr (HDR_FROM, msg->env->from);
  draw_envelope_addr (HDR_TO, msg->env->to);
  draw_envelope_addr (HDR_CC, msg->env->cc);
  draw_envelope_addr (HDR_BCC, msg->env->bcc);
  mvprintw (HDR_SUBJECT, SidebarWidth, TITLE_FMT, Prompts[HDR_SUBJECT - 1]);
  mutt_paddstr (W, NONULL (msg->env->subject));
  draw_envelope_addr (HDR_REPLYTO, msg->env->reply_to);
  mvprintw (HDR_FCC, SidebarWidth, TITLE_FMT, Prompts[HDR_FCC - 1]);
  mutt_paddstr (W, fcc);

  if (WithCrypto)
    redraw_crypt_lines (msg);

#ifdef MIXMASTER
  redraw_mix_line (msg->chain);
#endif

  SETCOLOR (MT_COLOR_STATUS);
  mvaddstr (HDR_ATTACH - 1, SidebarWidth, _("-- Attachments"));
  clrtoeol ();

  NORMAL_COLOR;
}

static int edit_address_list (int line, ADDRESS **addr)
{
  char buf[HUGE_STRING] = ""; /* needs to be large for alias expansion */
  char *err = NULL;
  
  mutt_addrlist_to_local (*addr);
  rfc822_write_address (buf, sizeof (buf), *addr, 0);
  if (mutt_get_field (Prompts[line - 1], buf, sizeof (buf), M_ALIAS) == 0)
  {
    rfc822_free_address (addr);
    *addr = mutt_parse_adrlist (*addr, buf);
    *addr = mutt_expand_aliases (*addr);
  }

  if (option (OPTNEEDREDRAW))
  {
    unset_option (OPTNEEDREDRAW);
    return (REDRAW_FULL);
  }

  if (mutt_addrlist_to_intl (*addr, &err) != 0)
  {
    mutt_error (_("Warning: '%s' is a bad IDN."), err);
    mutt_refresh();
    FREE (&err);
  }

  /* redraw the expanded list so the user can see the result */
  buf[0] = 0;
  rfc822_write_address (buf, sizeof (buf), *addr, 1);
  move (line, HDR_XOFFSET + SidebarWidth);
  mutt_paddstr (W, buf);
  
  return 0;
}

static int delete_attachment (MUTTMENU *menu, short *idxlen, int x)
{
  ATTACHPTR **idx = (ATTACHPTR **) menu->data;
  int y;

  menu->redraw = REDRAW_INDEX | REDRAW_STATUS;

  if (x == 0 && menu->max == 1)
  {
    mutt_error _("You may not delete the only attachment.");
    idx[x]->content->tagged = 0;
    return (-1);
  }

  for (y = 0; y < *idxlen; y++)
  {
    if (idx[y]->content->next == idx[x]->content)
    {
      idx[y]->content->next = idx[x]->content->next;
      break;
    }
  }

  idx[x]->content->next = NULL;
  idx[x]->content->parts = NULL;
  mutt_free_body (&(idx[x]->content));
  FREE (&idx[x]->tree);
  FREE (&idx[x]);
  for (; x < *idxlen - 1; x++)
    idx[x] = idx[x+1];
  idx[*idxlen - 1] = NULL;
  menu->max = --(*idxlen);
  
  return (0);
}

static void update_idx (MUTTMENU *menu, ATTACHPTR **idx, short idxlen)
{
  idx[idxlen]->level = (idxlen > 0) ? idx[idxlen-1]->level : 0;
  if (idxlen)
    idx[idxlen - 1]->content->next = idx[idxlen]->content;
  idx[idxlen]->content->aptr = idx[idxlen];
  menu->current = idxlen++;
  mutt_update_tree (idx, idxlen);
  menu->max = idxlen;
  return;
}


/* 
 * cum_attachs_size: Cumulative Attachments Size
 *
 * Returns the total number of bytes used by the attachments in the
 * attachment list _after_ content-transfer-encodings have been
 * applied.
 * 
 */

static unsigned long cum_attachs_size (MUTTMENU *menu)
{
  size_t s;
  unsigned short i;
  ATTACHPTR **idx = menu->data;
  CONTENT *info;
  BODY *b;
  
  for (i = 0, s = 0; i < menu->max; i++)
  {
    b = idx[i]->content;

    if (!b->content)
      b->content = mutt_get_content_info (b->filename, b);

    if ((info = b->content))
    {
      switch (b->encoding)
      {
	case ENCQUOTEDPRINTABLE:
	  s += 3 * (info->lobin + info->hibin) + info->ascii + info->crlf;
	  break;
	case ENCBASE64:
	  s += (4 * (info->lobin + info->hibin + info->ascii + info->crlf)) / 3;
	  break;
	default:
	  s += info->lobin + info->hibin + info->ascii + info->crlf;
	  break;
      }
    }
  }

  return s;
}

/* prototype for use below */
static void compose_status_line (char *buf, size_t buflen, size_t col, int cols, MUTTMENU *menu, 
      const char *p);

/*
 * compose_format_str()
 *
 * %a = total number of attachments 
 * %h = hostname  [option]
 * %l = approx. length of current message (in bytes) 
 * %v = Mutt version 
 *
 * This function is similar to status_format_str().  Look at that function for
 * help when modifying this function.
 */

static const char *
compose_format_str (char *buf, size_t buflen, size_t col, int cols, char op, const char *src,
		   const char *prefix, const char *ifstring,
		   const char *elsestring,
		   unsigned long data, format_flag flags)
{
  char fmt[SHORT_STRING], tmp[SHORT_STRING];
  int optional = (flags & M_FORMAT_OPTIONAL);
  MUTTMENU *menu = (MUTTMENU *) data;

  *buf = 0;
  switch (op)
  {
    case 'a': /* total number of attachments */
	snprintf (fmt, sizeof (fmt), "%%%sd", prefix);
	snprintf (buf, buflen, fmt, menu->max);
      break;

    case 'h':  /* hostname */
      snprintf (fmt, sizeof (fmt), "%%%ss", prefix);
      snprintf (buf, buflen, fmt, NONULL(Hostname));
      break;

    case 'l': /* approx length of current message in bytes */
	snprintf (fmt, sizeof (fmt), "%%%ss", prefix);
	mutt_pretty_size (tmp, sizeof (tmp), menu ? cum_attachs_size(menu) : 0);
	snprintf (buf, buflen, fmt, tmp);
      break;

    case 'v':
      snprintf (fmt, sizeof (fmt), "Mutt %%s");
      snprintf (buf, buflen, fmt, MUTT_VERSION);
      break;

    case 0:
      *buf = 0;
      return (src);

    default:
      snprintf (buf, buflen, "%%%s%c", prefix, op);
      break;
  }

  if (optional)
    compose_status_line (buf, buflen, col, cols, menu, ifstring);
  else if (flags & M_FORMAT_OPTIONAL)
    compose_status_line (buf, buflen, col, cols, menu, elsestring);

  return (src);
}

static void compose_status_line (char *buf, size_t buflen, size_t col, int cols,
                                 MUTTMENU *menu, const char *p)
{
  mutt_FormatString (buf, buflen, col, cols, p, compose_format_str, 
        (unsigned long) menu, 0);
}


/* return values:
 *
 * 1	message should be postponed
 * 0	normal exit
 * -1	abort message
 */
int mutt_compose_menu (HEADER *msg,   /* structure for new message */
                       char *fcc,     /* where to save a copy of the message */
                       size_t fcclen,
                       HEADER *cur,   /* current message */
                       int flags)
{
  char helpstr[LONG_STRING];
  char buf[LONG_STRING];
  char fname[_POSIX_PATH_MAX];
  MUTTMENU *menu;
  ATTACHPTR **idx = NULL;
  short idxlen = 0;
  short idxmax = 0;
  int i, close = 0;
  int r = -1;		/* return value */
  int op = 0;
  int loop = 1;
  int fccSet = 0;	/* has the user edited the Fcc: field ? */
  CONTEXT *ctx = NULL, *this = NULL;
  /* Sort, SortAux could be changed in mutt_index_menu() */
  int oldSort, oldSortAux;
  struct stat st;

  mutt_attach_init (msg->content);
  idx = mutt_gen_attach_list (msg->content, -1, idx, &idxlen, &idxmax, 0, 1);

  menu = mutt_new_menu (MENU_COMPOSE);
  menu->offset = HDR_ATTACH;
  menu->max = idxlen;
  menu->make_entry = snd_entry;
  menu->tag = mutt_tag_attach;
  menu->data = idx;
  menu->help = mutt_compile_help (helpstr, sizeof (helpstr), MENU_COMPOSE, ComposeHelp);

  while (loop)
  {
    switch (op = mutt_menuLoop (menu))
    {
      case OP_REDRAW:
	draw_envelope (msg, fcc);
	menu->offset = HDR_ATTACH;
	menu->pagelen = LINES - HDR_ATTACH - 2;
	break;
      case OP_COMPOSE_EDIT_FROM:
	menu->redraw = edit_address_list (HDR_FROM, &msg->env->from);
        mutt_message_hook (NULL, msg, M_SEND2HOOK);
	break;
      case OP_COMPOSE_EDIT_TO:
	menu->redraw = edit_address_list (HDR_TO, &msg->env->to);
	if (option (OPTCRYPTOPPORTUNISTICENCRYPT))
	{
	  crypt_opportunistic_encrypt (msg);
	  redraw_crypt_lines (msg);
	}
        mutt_message_hook (NULL, msg, M_SEND2HOOK);
        break;
      case OP_COMPOSE_EDIT_BCC:
	menu->redraw = edit_address_list (HDR_BCC, &msg->env->bcc);
	if (option (OPTCRYPTOPPORTUNISTICENCRYPT))
	{
	  crypt_opportunistic_encrypt (msg);
	  redraw_crypt_lines (msg);
	}
        mutt_message_hook (NULL, msg, M_SEND2HOOK);
	break;
      case OP_COMPOSE_EDIT_CC:
	menu->redraw = edit_address_list (HDR_CC, &msg->env->cc);
	if (option (OPTCRYPTOPPORTUNISTICENCRYPT))
	{
	  crypt_opportunistic_encrypt (msg);
	  redraw_crypt_lines (msg);
	}
        mutt_message_hook (NULL, msg, M_SEND2HOOK);	
        break;
      case OP_COMPOSE_EDIT_SUBJECT:
	if (msg->env->subject)
	  strfcpy (buf, msg->env->subject, sizeof (buf));
	else
	  buf[0] = 0;
	if (mutt_get_field ("Subject: ", buf, sizeof (buf), 0) == 0)
	{
	  mutt_str_replace (&msg->env->subject, buf);
	  move (HDR_SUBJECT, HDR_XOFFSET + SidebarWidth);
	  if (msg->env->subject)
	    mutt_paddstr (W, msg->env->subject);
	  else
	    clrtoeol();
	}
        mutt_message_hook (NULL, msg, M_SEND2HOOK);
        break;
      case OP_COMPOSE_EDIT_REPLY_TO:
	menu->redraw = edit_address_list (HDR_REPLYTO, &msg->env->reply_to);
        mutt_message_hook (NULL, msg, M_SEND2HOOK);
	break;
      case OP_COMPOSE_EDIT_FCC:
	strfcpy (buf, fcc, sizeof (buf));
	if (mutt_get_field ("Fcc: ", buf, sizeof (buf), M_FILE | M_CLEAR) == 0)
	{
	  strfcpy (fcc, buf, fcclen);
	  mutt_pretty_mailbox (fcc, fcclen);
	  move (HDR_FCC, HDR_XOFFSET + SidebarWidth);
	  mutt_paddstr (W, fcc);
	  fccSet = 1;
	}
	MAYBE_REDRAW (menu->redraw);
        mutt_message_hook (NULL, msg, M_SEND2HOOK);
        break;
      case OP_COMPOSE_EDIT_MESSAGE:
	if (Editor && (mutt_strcmp ("builtin", Editor) != 0) && !option (OPTEDITHDRS))
	{
	  mutt_edit_file (Editor, msg->content->filename);
	  mutt_update_encoding (msg->content);
	  menu->redraw = REDRAW_FULL;
	  mutt_message_hook (NULL, msg, M_SEND2HOOK);
	  break;
	}
	/* fall through */
      case OP_COMPOSE_EDIT_HEADERS:
	if (mutt_strcmp ("builtin", Editor) != 0 &&
	    (op == OP_COMPOSE_EDIT_HEADERS ||
	    (op == OP_COMPOSE_EDIT_MESSAGE && option (OPTEDITHDRS))))
	{
	  char *tag = NULL, *err = NULL;
	  mutt_env_to_local (msg->env);
	  mutt_edit_headers (NONULL (Editor), msg->content->filename, msg,
			     fcc, fcclen);
	  if (mutt_env_to_intl (msg->env, &tag, &err))
	  {
	    mutt_error (_("Bad IDN in \"%s\": '%s'"), tag, err);
	    FREE (&err);
	  }
	  if (option (OPTCRYPTOPPORTUNISTICENCRYPT))
	    crypt_opportunistic_encrypt (msg);
	}
	else
	{
	  /* this is grouped with OP_COMPOSE_EDIT_HEADERS because the
	     attachment list could change if the user invokes ~v to edit
	     the message with headers, in which we need to execute the
	     code below to regenerate the index array */
	  mutt_builtin_editor (msg->content->filename, msg, cur);
	}
	mutt_update_encoding (msg->content);

	/* attachments may have been added */
	if (idxlen && idx[idxlen - 1]->content->next)
	{
	  for (i = 0; i < idxlen; i++)
          {
            FREE (&idx[i]->tree);
	    FREE (&idx[i]);
          }
	  idxlen = 0;
	  idx = mutt_gen_attach_list (msg->content, -1, idx, &idxlen, &idxmax, 0, 1);
	  menu->data = idx;
	  menu->max = idxlen;
	}

        menu->redraw = REDRAW_FULL;
        mutt_message_hook (NULL, msg, M_SEND2HOOK);
	break;



      case OP_COMPOSE_ATTACH_KEY:
        if (!(WithCrypto & APPLICATION_PGP))
          break;       
	if (idxlen == idxmax)
        {
	  safe_realloc (&idx, sizeof (ATTACHPTR *) * (idxmax += 5));
	  menu->data = idx;
	}
	
	idx[idxlen] = (ATTACHPTR *) safe_calloc (1, sizeof (ATTACHPTR));
	if ((idx[idxlen]->content = crypt_pgp_make_key_attachment(NULL)) != NULL)
	{
	  update_idx (menu, idx, idxlen++);
	  menu->redraw |= REDRAW_INDEX;
	}
	else
	  FREE (&idx[idxlen]);

	menu->redraw |= REDRAW_STATUS;

	if (option(OPTNEEDREDRAW))
	{
	  menu->redraw = REDRAW_FULL;
	  unset_option(OPTNEEDREDRAW);
	}
	
        mutt_message_hook (NULL, msg, M_SEND2HOOK);
        break;


      case OP_COMPOSE_ATTACH_FILE:
	{
	  char *prompt, **files;
	  int error, numfiles;

	  fname[0] = 0;
	  prompt = _("Attach file");
	  numfiles = 0;
	  files = NULL;

	  if (_mutt_enter_fname (prompt, fname, sizeof (fname),
			&menu->redraw, 0, 1, &files, &numfiles, 0) == -1 ||
	      *fname == '\0')
	    break;

	  if (idxlen + numfiles >= idxmax)
	  {
	    safe_realloc (&idx, sizeof (ATTACHPTR *) * (idxmax += 5 + numfiles));
	    menu->data = idx;
	  }

	  error = 0;
	  if (numfiles > 1)
	    mutt_message _("Attaching selected files...");
	  for (i = 0; i < numfiles; i++)
	  {
	    char *att = files[i];
	    idx[idxlen] = (ATTACHPTR *) safe_calloc (1, sizeof (ATTACHPTR));
            idx[idxlen]->unowned = 1;
	    idx[idxlen]->content = mutt_make_file_attach (att);
	    if (idx[idxlen]->content != NULL)
	      update_idx (menu, idx, idxlen++);
	    else
	    {
	      error = 1;
	      mutt_error (_("Unable to attach %s!"), att);
	      FREE (&idx[idxlen]);
	    }
	  }
	  
	  FREE (&files);
	  if (!error) mutt_clear_error ();

	  menu->redraw |= REDRAW_INDEX | REDRAW_STATUS;
	}
        mutt_message_hook (NULL, msg, M_SEND2HOOK);
        break;

      case OP_COMPOSE_ATTACH_MESSAGE:
	{
	  char *prompt;
	  HEADER *h;

	  fname[0] = 0;
	  prompt = _("Open mailbox to attach message from");

	  if (Context)
	  {
	    strfcpy (fname, NONULL (Context->path), sizeof (fname));
	    mutt_pretty_mailbox (fname, sizeof (fname));
	  }

	  if (mutt_enter_fname (prompt, fname, sizeof (fname), &menu->redraw, 1) == -1 || !fname[0])
	    break;

	  mutt_expand_path (fname, sizeof (fname));
#ifdef USE_IMAP
          if (!mx_is_imap (fname))
#endif
#ifdef USE_POP
          if (!mx_is_pop (fname))
#endif
	  /* check to make sure the file exists and is readable */
	  if (access (fname, R_OK) == -1)
	  {
	    mutt_perror (fname);
	    break;
	  }

	  menu->redraw = REDRAW_FULL;

	  ctx = mx_open_mailbox (fname, M_READONLY, NULL);
	  if (ctx == NULL)
	  {
	    mutt_error (_("Unable to open mailbox %s"), fname);
	    break;
	  }

	  if (!ctx->msgcount)
	  {
	    mx_close_mailbox (ctx, NULL);
	    FREE (&ctx);
	    mutt_error _("No messages in that folder.");
	    break;
	  }

	  this = Context; /* remember current folder and sort methods*/
	  oldSort = Sort; oldSortAux = SortAux;
	  
	  Context = ctx;
	  set_option(OPTATTACHMSG);
	  mutt_message _("Tag the messages you want to attach!");
	  close = mutt_index_menu ();
	  unset_option(OPTATTACHMSG);

	  if (!Context)
	  {
	    /* go back to the folder we started from */
	    Context = this;
	    /* Restore old $sort and $sort_aux */
	    Sort = oldSort;
	    SortAux = oldSortAux;
	    menu->redraw |= REDRAW_INDEX | REDRAW_STATUS;
	    break;
	  }

	  if (idxlen + Context->tagged >= idxmax)
	  {
	    safe_realloc (&idx, sizeof (ATTACHPTR *) * (idxmax += 5 + Context->tagged));
	    menu->data = idx;
	  }

	  for (i = 0; i < Context->msgcount; i++)
	  {
	    h = Context->hdrs[i];
	    if (h->tagged)
	    {
	      idx[idxlen] = (ATTACHPTR *) safe_calloc (1, sizeof (ATTACHPTR));
	      idx[idxlen]->content = mutt_make_message_attach (Context, h, 1);
	      if (idx[idxlen]->content != NULL)
		update_idx (menu, idx, idxlen++);
	      else
	      {
		mutt_error _("Unable to attach!");
		FREE (&idx[idxlen]);
	      }
	    }
	  }
	  menu->redraw |= REDRAW_FULL;

	  if (close == OP_QUIT) 
	    mx_close_mailbox (Context, NULL);
	  else
	    mx_fastclose_mailbox (Context);
	  FREE (&Context);

	  /* go back to the folder we started from */
	  Context = this;
	  /* Restore old $sort and $sort_aux */
	  Sort = oldSort;
	  SortAux = oldSortAux;
	}
        mutt_message_hook (NULL, msg, M_SEND2HOOK);
        break;

      case OP_DELETE:
	CHECK_COUNT;
        if (idx[menu->current]->unowned)
          idx[menu->current]->content->unlink = 0;
	if (delete_attachment (menu, &idxlen, menu->current) == -1)
	  break;
	mutt_update_tree (idx, idxlen);
	if (idxlen)
	{
	  if (menu->current > idxlen - 1)
	    menu->current = idxlen - 1;
	}
	else
	  menu->current = 0;

	if (menu->current == 0)
	  msg->content = idx[0]->content;

        menu->redraw |= REDRAW_STATUS;
        mutt_message_hook (NULL, msg, M_SEND2HOOK);
        break;

#define CURRENT idx[menu->current]->content
      
      case OP_COMPOSE_TOGGLE_RECODE:
      {      
        CHECK_COUNT;
        if (!mutt_is_text_part (CURRENT))
        {
	  mutt_error (_("Recoding only affects text attachments."));
	  break;
	}
        CURRENT->noconv = !CURRENT->noconv;
        if (CURRENT->noconv)
	  mutt_message (_("The current attachment won't be converted."));
        else
	  mutt_message (_("The current attachment will be converted."));
	menu->redraw = REDRAW_CURRENT;
        mutt_message_hook (NULL, msg, M_SEND2HOOK);
        break;
      }
#undef CURRENT

      case OP_COMPOSE_EDIT_DESCRIPTION:
	CHECK_COUNT;
	strfcpy (buf,
		 idx[menu->current]->content->description ?
		 idx[menu->current]->content->description : "",
		 sizeof (buf));
	/* header names should not be translated */
	if (mutt_get_field ("Description: ", buf, sizeof (buf), 0) == 0)
	{
	  mutt_str_replace (&idx[menu->current]->content->description, buf);
	  menu->redraw = REDRAW_CURRENT;
	}
        mutt_message_hook (NULL, msg, M_SEND2HOOK);
        break;

      case OP_COMPOSE_UPDATE_ENCODING:
        CHECK_COUNT;
        if (menu->tagprefix)
        {
	  BODY *top;
	  for (top = msg->content; top; top = top->next)
	  {
	    if (top->tagged)
	      mutt_update_encoding (top);
	  }
	  menu->redraw = REDRAW_FULL;
	}
        else
        {
          mutt_update_encoding(idx[menu->current]->content);
	  menu->redraw = REDRAW_CURRENT | REDRAW_STATUS;
	}
        mutt_message_hook (NULL, msg, M_SEND2HOOK);
        break;
      
      case OP_COMPOSE_TOGGLE_DISPOSITION:
	/* toggle the content-disposition between inline/attachment */
	idx[menu->current]->content->disposition = (idx[menu->current]->content->disposition == DISPINLINE) ? DISPATTACH : DISPINLINE;
	menu->redraw = REDRAW_CURRENT;
	break;

      case OP_EDIT_TYPE:
	CHECK_COUNT;
        {
	  mutt_edit_content_type (NULL, idx[menu->current]->content, NULL);

	  /* this may have been a change to text/something */
	  mutt_update_encoding (idx[menu->current]->content);

	  menu->redraw = REDRAW_CURRENT;
	}
        mutt_message_hook (NULL, msg, M_SEND2HOOK);
        break;

      case OP_COMPOSE_EDIT_ENCODING:
	CHECK_COUNT;
	strfcpy (buf, ENCODING (idx[menu->current]->content->encoding),
							      sizeof (buf));
	if (mutt_get_field ("Content-Transfer-Encoding: ", buf,
					    sizeof (buf), 0) == 0 && buf[0])
	{
	  if ((i = mutt_check_encoding (buf)) != ENCOTHER && i != ENCUUENCODED)
	  {
	    idx[menu->current]->content->encoding = i;
	    menu->redraw = REDRAW_CURRENT | REDRAW_STATUS;
	    mutt_clear_error();
	  }
	  else
	    mutt_error _("Invalid encoding.");
	}
        mutt_message_hook (NULL, msg, M_SEND2HOOK);
        break;

      case OP_COMPOSE_SEND_MESSAGE:

        /* Note: We don't invoke send2-hook here, since we want to leave
	 * users an opportunity to change settings from the ":" prompt.
	 */
      
        if(check_attachments(idx, idxlen) != 0)
        {
	  menu->redraw = REDRAW_FULL;
	  break;
	}

      
#ifdef MIXMASTER
        if (msg->chain && mix_check_message (msg) != 0)
	  break;
#endif
      
	if (!fccSet && *fcc)
	{
	  if ((i = query_quadoption (OPT_COPY,
				_("Save a copy of this message?"))) == -1)
	    break;
	  else if (i == M_NO)
	    *fcc = 0;
	}

	loop = 0;
	r = 0;
	break;

      case OP_COMPOSE_EDIT_FILE:
	CHECK_COUNT;
	mutt_edit_file (NONULL(Editor), idx[menu->current]->content->filename);
	mutt_update_encoding (idx[menu->current]->content);
	menu->redraw = REDRAW_CURRENT | REDRAW_STATUS;
        mutt_message_hook (NULL, msg, M_SEND2HOOK);
	break;

      case OP_COMPOSE_TOGGLE_UNLINK:
	CHECK_COUNT;
	idx[menu->current]->content->unlink = !idx[menu->current]->content->unlink;

#if 0
        /* OPTRESOLVE is otherwise ignored on this menu.
	 * Where's the bug?
	 */

        if (option (OPTRESOLVE) && menu->current + 1 < menu->max)
	  menu->current++;
# endif
	menu->redraw = REDRAW_INDEX;
        /* No send2hook since this doesn't change the message. */
	break;

      case OP_COMPOSE_GET_ATTACHMENT:
        CHECK_COUNT;
        if(menu->tagprefix)
        {
	  BODY *top;
	  for(top = msg->content; top; top = top->next)
	  {
	    if(top->tagged)
	      mutt_get_tmp_attachment(top);
	  }
	  menu->redraw = REDRAW_FULL;
	}
        else if (mutt_get_tmp_attachment(idx[menu->current]->content) == 0)
	  menu->redraw = REDRAW_CURRENT;

        /* No send2hook since this doesn't change the message. */
        break;
      
      case OP_COMPOSE_RENAME_FILE:
	CHECK_COUNT;
	strfcpy (fname, idx[menu->current]->content->filename, sizeof (fname));
	mutt_pretty_mailbox (fname, sizeof (fname));
	if (mutt_get_field (_("Rename to: "), fname, sizeof (fname), M_FILE)
							== 0 && fname[0])
	{
	  if (stat(idx[menu->current]->content->filename, &st) == -1)
	  {
            /* L10N:
               "stat" is a system call. Do "man 2 stat" for more information. */
	    mutt_error (_("Can't stat %s: %s"), fname, strerror (errno));
	    break;
	  }

	  mutt_expand_path (fname, sizeof (fname));
	  if(mutt_rename_file (idx[menu->current]->content->filename, fname))
	    break;
	  
	  mutt_str_replace (&idx[menu->current]->content->filename, fname);
	  menu->redraw = REDRAW_CURRENT;

	  if(idx[menu->current]->content->stamp >= st.st_mtime)
	    mutt_stamp_attachment(idx[menu->current]->content);
	  
	}
        mutt_message_hook (NULL, msg, M_SEND2HOOK);
        break;

      case OP_COMPOSE_NEW_MIME:
	{
	  char type[STRING];
	  char *p;
	  int itype;
	  FILE *fp;

	  CLEARLINE (LINES-1);
	  fname[0] = 0;
	  if (mutt_get_field (_("New file: "), fname, sizeof (fname), M_FILE)
	      != 0 || !fname[0])
	    continue;
	  mutt_expand_path (fname, sizeof (fname));

	  /* Call to lookup_mime_type () ?  maybe later */
	  type[0] = 0;
	  if (mutt_get_field ("Content-Type: ", type, sizeof (type), 0) != 0 
	      || !type[0])
	    continue;

	  if (!(p = strchr (type, '/')))
	  {
	    mutt_error _("Content-Type is of the form base/sub");
	    continue;
	  }
	  *p++ = 0;
	  if ((itype = mutt_check_mime_type (type)) == TYPEOTHER)
	  {
	    mutt_error (_("Unknown Content-Type %s"), type);
	    continue;
	  }
	  if (idxlen == idxmax)
	  {
	    safe_realloc (&idx, sizeof (ATTACHPTR *) * (idxmax += 5));
	    menu->data = idx;
	  }

	  idx[idxlen] = (ATTACHPTR *) safe_calloc (1, sizeof (ATTACHPTR));
	  /* Touch the file */
	  if (!(fp = safe_fopen (fname, "w")))
	  {
	    mutt_error (_("Can't create file %s"), fname);
	    FREE (&idx[idxlen]);
	    continue;
	  }
	  safe_fclose (&fp);

	  if ((idx[idxlen]->content = mutt_make_file_attach (fname)) == NULL)
	  {
	    mutt_error _("What we have here is a failure to make an attachment");
	    continue;
	  }
	  update_idx (menu, idx, idxlen++);

	  idx[menu->current]->content->type = itype;
	  mutt_str_replace (&idx[menu->current]->content->subtype, p);
	  idx[menu->current]->content->unlink = 1;
	  menu->redraw |= REDRAW_INDEX | REDRAW_STATUS;

	  if (mutt_compose_attachment (idx[menu->current]->content))
	  {
	    mutt_update_encoding (idx[menu->current]->content);
	    menu->redraw = REDRAW_FULL;
	  }
	}
        mutt_message_hook (NULL, msg, M_SEND2HOOK);    
        break;

      case OP_COMPOSE_EDIT_MIME:
	CHECK_COUNT;
	if (mutt_edit_attachment (idx[menu->current]->content))
	{
	  mutt_update_encoding (idx[menu->current]->content);
	  menu->redraw = REDRAW_FULL;
	}
        mutt_message_hook (NULL, msg, M_SEND2HOOK);
        break;

      case OP_VIEW_ATTACH:
      case OP_DISPLAY_HEADERS:
	CHECK_COUNT;
	mutt_attach_display_loop (menu, op, NULL, NULL, NULL, &idx, &idxlen, NULL, 0);
	menu->redraw = REDRAW_FULL;
        /* no send2hook, since this doesn't modify the message */
	break;

      case OP_SAVE:
	CHECK_COUNT;
	mutt_save_attachment_list (NULL, menu->tagprefix, menu->tagprefix ?  msg->content : idx[menu->current]->content, NULL, menu);
	MAYBE_REDRAW (menu->redraw);
        /* no send2hook, since this doesn't modify the message */
	break;

      case OP_PRINT:
	CHECK_COUNT;
	mutt_print_attachment_list (NULL, menu->tagprefix, menu->tagprefix ? msg->content : idx[menu->current]->content);
        /* no send2hook, since this doesn't modify the message */
	break;

      case OP_PIPE:
      case OP_FILTER:
        CHECK_COUNT;
	mutt_pipe_attachment_list (NULL, menu->tagprefix, menu->tagprefix ? msg->content : idx[menu->current]->content, op == OP_FILTER);
	if (op == OP_FILTER) /* cte might have changed */
	  menu->redraw = menu->tagprefix ? REDRAW_FULL : REDRAW_CURRENT;
        menu->redraw |= REDRAW_STATUS;
        mutt_message_hook (NULL, msg, M_SEND2HOOK);
	break;

      case OP_EXIT:
	if ((i = query_quadoption (OPT_POSTPONE, _("Postpone this message?"))) == M_NO)
	{
          for (i = 0; i < idxlen; i++)
            if (idx[i]->unowned)
              idx[i]->content->unlink = 0;

          if (!(flags & M_COMPOSE_NOFREEHEADER))
          {
            while (idxlen-- > 0)
            {
              /* avoid freeing other attachments */
              idx[idxlen]->content->next = NULL;
              idx[idxlen]->content->parts = NULL;
              mutt_free_body (&idx[idxlen]->content);
              FREE (&idx[idxlen]->tree);
              FREE (&idx[idxlen]);
            }
            FREE (&idx);
            idxlen = 0;
            idxmax = 0;
          }
	  r = -1;
	  loop = 0;
	  break;
	}
	else if (i == -1)
	  break; /* abort */

	/* fall through to postpone! */

      case OP_COMPOSE_POSTPONE_MESSAGE:

        if(check_attachments(idx, idxlen) != 0)
        {
	  menu->redraw = REDRAW_FULL;
	  break;
	}
      
	loop = 0;
	r = 1;
	break;

      case OP_COMPOSE_ISPELL:
	endwin ();
	snprintf (buf, sizeof (buf), "%s -x %s", NONULL(Ispell), msg->content->filename);
	if (mutt_system (buf) == -1)
	  mutt_error (_("Error running \"%s\"!"), buf);
	else
        {
	  mutt_update_encoding (msg->content);
	  menu->redraw |= REDRAW_STATUS;
	}
	break;

      case OP_COMPOSE_WRITE_MESSAGE:

       fname[0] = '\0';
       if (Context)
       {
	 strfcpy (fname, NONULL (Context->path), sizeof (fname));
	 mutt_pretty_mailbox (fname, sizeof (fname));
       }
       if (idxlen)
         msg->content = idx[0]->content;
       if (mutt_enter_fname (_("Write message to mailbox"), fname, sizeof (fname),
                             &menu->redraw, 1) != -1 && fname[0])
       {
         mutt_message (_("Writing message to %s ..."), fname);
         mutt_expand_path (fname, sizeof (fname));

         if (msg->content->next)
           msg->content = mutt_make_multipart (msg->content);

         if (mutt_write_fcc (fname, msg, NULL, 0, NULL, NULL) < 0)
           msg->content = mutt_remove_multipart (msg->content);
         else
           mutt_message _("Message written.");
       }
       break;



      case OP_COMPOSE_PGP_MENU:
        if (!(WithCrypto & APPLICATION_PGP))
          break;
	if ((WithCrypto & APPLICATION_SMIME)
            && (msg->security & APPLICATION_SMIME))
	{
          if (msg->security & (ENCRYPT | SIGN))
          {
            if (mutt_yesorno (_("S/MIME already selected. Clear & continue ? "),
                              M_YES) != M_YES)
            {
              mutt_clear_error ();
              break;
            }
            msg->security &= ~(ENCRYPT | SIGN);
          }
	  msg->security &= ~APPLICATION_SMIME;
	  msg->security |= APPLICATION_PGP;
          crypt_opportunistic_encrypt (msg);
          redraw_crypt_lines (msg);
	}
	msg->security = crypt_pgp_send_menu (msg, &menu->redraw);
	redraw_crypt_lines (msg);
        mutt_message_hook (NULL, msg, M_SEND2HOOK);
        break;


      case OP_FORGET_PASSPHRASE:
	crypt_forget_passphrase ();
	break;


      case OP_COMPOSE_SMIME_MENU:
        if (!(WithCrypto & APPLICATION_SMIME))
          break;

	if ((WithCrypto & APPLICATION_PGP)
            && (msg->security & APPLICATION_PGP))
	{
          if (msg->security & (ENCRYPT | SIGN))
          {
            if (mutt_yesorno (_("PGP already selected. Clear & continue ? "),
                                M_YES) != M_YES)
            {
              mutt_clear_error ();
              break;
            }
            msg->security &= ~(ENCRYPT | SIGN);
          }
	  msg->security &= ~APPLICATION_PGP;
	  msg->security |= APPLICATION_SMIME;
          crypt_opportunistic_encrypt (msg);
          redraw_crypt_lines (msg);
	}
	msg->security = crypt_smime_send_menu(msg, &menu->redraw);
	redraw_crypt_lines (msg);
        mutt_message_hook (NULL, msg, M_SEND2HOOK);
        break;


#ifdef MIXMASTER
      case OP_COMPOSE_MIX:
      
      	mix_make_chain (&msg->chain, &menu->redraw);
        mutt_message_hook (NULL, msg, M_SEND2HOOK);
        break;
#endif

    }

    /* Draw formatted compose status line */
    if (menu->redraw & REDRAW_STATUS) 
    {
	compose_status_line (buf, sizeof (buf), 0, COLS - SidebarWidth, menu, NONULL(ComposeFormat));
	move(option (OPTSTATUSONTOP) ? 0 : LINES-2, 0);
	SETCOLOR (MT_COLOR_STATUS);
	mutt_paddstr (COLS, buf);
	NORMAL_COLOR;
	menu->redraw &= ~REDRAW_STATUS;
    }
  }

  mutt_menuDestroy (&menu);

  if (idxlen)
  {
    msg->content = idx[0]->content;
    for (i = 0; i < idxlen; i++)
    {
      idx[i]->content->aptr = NULL;
      FREE (&idx[i]->tree);
      FREE (&idx[i]);
    }
  }
  else
    msg->content = NULL;

  FREE (&idx);

  return (r);
}
<|MERGE_RESOLUTION|>--- conflicted
+++ resolved
@@ -113,11 +113,7 @@
 
 static void redraw_crypt_lines (HEADER *msg)
 {
-<<<<<<< HEAD
-  mvaddstr (HDR_CRYPT, SidebarWidth, "Security: ");
-=======
   mvprintw (HDR_CRYPT, SidebarWidth, TITLE_FMT, "Security: ");
->>>>>>> bb082444
 
   if ((WithCrypto & (APPLICATION_PGP | APPLICATION_SMIME)) == 0)
   {
@@ -182,12 +178,8 @@
   int c;
   char *t;
 
-<<<<<<< HEAD
-  mvaddstr (HDR_MIX, SidebarWidth,     "     Mix: ");
-=======
   /* L10N: "Mix" refers to the MixMaster chain for anonymous email */
   mvprintw (HDR_MIX, SidebarWidth, TITLE_FMT, _("Mix: "));
->>>>>>> bb082444
 
   if (!chain)
   {
@@ -261,11 +253,7 @@
 static void draw_envelope (HEADER *msg, char *fcc)
 {
 #ifdef USE_SIDEBAR
-<<<<<<< HEAD
-  sb_draw();
-=======
   mutt_sb_draw();
->>>>>>> bb082444
 #endif
   draw_envelope_addr (HDR_FROM, msg->env->from);
   draw_envelope_addr (HDR_TO, msg->env->to);
