--- conflicted
+++ resolved
@@ -8672,7 +8672,6 @@
 
 </sect1>
 
-<<<<<<< HEAD
 <sect1 id="quasi-delete">
 	<title>Quasi-Delete Patch</title>
 	<subtitle>Mark emails that should be hidden, but not deleted</subtitle>
@@ -8683,18 +8682,6 @@
 		<para>
 			To check if Mutt supports <quote>Quasi-Delete</quote>, look for
 			<quote>patch-quasi-delete</quote> in the mutt version.
-=======
-<sect1 id="ifdef">
-	<title>Ifdef Patch</title>
-	<subtitle>Conditional config options</subtitle>
-
-	<sect2 id="ifdef-patch">
-		<title>Patch</title>
-
-		<para>
-			To check if Mutt supports <quote>ifdef</quote>, look for
-			<quote>patch-ifdef</quote> in the mutt version.
->>>>>>> 4da778f0
 			See: <xref linkend="mutt-patches"/>.
 		</para>
 
@@ -8706,7 +8693,6 @@
 		<para>This patch is part of the <ulink url="https://github.com/neomutt/neomutt/wiki">NeoMutt Project</ulink>.</para>
 	</sect2>
 
-<<<<<<< HEAD
 	<sect2 id="quasi-delete-intro">
 		<title>Introduction</title>
 
@@ -8960,53 +8946,16 @@
 
 <!--
 	<sect2 id="status-color-variables">
-=======
-	<sect2 id="ifdef-intro">
-		<title>Introduction</title>
-
-        <para>
-		The <quote>ifdef</quote> command tests whether Mutt understands the
-		name of a variable, function of command.  If it does, then it executes
-		a config command.
-        </para>
-
-        <para>
-		This useful command allows you to share one config file between
-		versions of Mutt that may have different features compiled in.
-        </para>
-
-		<para>The command is of the form:</para>
-
-<screen>
-ifdef &lt;item&gt; &lt;config-command&gt;
-</screen>
-
-		<para>
-			where <quote>item</quote> can be the name of a
-			<link linkend="variables">$variable</link>,
-			<link linkend="functions">&lt;function&gt;</link> or
-			<link linkend="commands">command</link>.
-		</para>
-	</sect2>
-
-<!--
-	<sect2 id="ifdef-variables">
->>>>>>> 4da778f0
 		<title>Variables</title>
 		<para>None</para>
 	</sect2>
 
-<<<<<<< HEAD
 	<sect2 id="status-color-functions">
-=======
-	<sect2 id="ifdef-functions">
->>>>>>> 4da778f0
 		<title>Functions</title>
 		<para>None</para>
 	</sect2>
 -->
 
-<<<<<<< HEAD
 	<sect2 id="status-color-commands">
 		<title>Commands</title>
 		<cmdsynopsis>
@@ -9074,34 +9023,11 @@
 
 <!--
 	<sect2 id="status-color-sort">
-=======
-	<sect2 id="ifdef-commands">
-		<title>Commands</title>
-		<cmdsynopsis>
-			<command>ifdef</command>
-			<arg choice="plain">
-				<replaceable class="parameter">item</replaceable>
-			</arg>
-			<arg choice="plain">
-				<replaceable class="parameter">"config-command [args]"</replaceable>
-			</arg>
-		</cmdsynopsis>
-	</sect2>
-
-<!--
-	<sect2 id="ifdef-colors">
-		<title>Colors</title>
-		<para>None</para>
-	</sect2>
-
-	<sect2 id="ifdef-sort">
->>>>>>> 4da778f0
 		<title>Sort</title>
 		<para>None</para>
 	</sect2>
 -->
 
-<<<<<<< HEAD
 	<sect2 id="status-color-muttrc">
 		<title>Muttrc</title>
 <screen>
@@ -9158,43 +9084,10 @@
 	</sect2>
 
 	<sect2 id="status-color-see-also">
-=======
-	<sect2 id="ifdef-muttrc">
-		<title>Muttrc</title>
-<screen>
-<emphasis role="comment"># Example Mutt config file for the 'ifdef' feature.
- 
-# The 'ifdef' command tests whether Mutt understands the name of
-# a variable, function of command.  If it does, then it executes a
-# config command.
- 
-# This useful command allows you to share one config file between
-# versions of Mutt that may have different features compiled in.
- 
-# The command is of the form:
-#       ifdef item 'config-command params'
-# where item is a Mutt variable, function or command
-#
-# If the 'trash' variable exists, set it.</emphasis>
-ifdef trash 'set trash=~/Mail/trash'
- 
-<emphasis role="comment"># If the 'tag-pattern' function exists, bind a key to it.</emphasis>
-ifdef tag-pattern 'bind index &lt;F6&gt; tag-pattern'
- 
-<emphasis role="comment"># If the 'imap-fetch-mail' command exists, read my IMAP config.</emphasis>
-ifdef imap-fetch-mail 'source ~/.mutt/imap.rc'
- 
-<emphasis role="comment"># vim: syntax=muttrc</emphasis>
-</screen>
-	</sect2>
-
-	<sect2 id="ifdef-see-also">
->>>>>>> 4da778f0
 		<title>See Also</title>
 
 		<itemizedlist>
 			<listitem><para><ulink url="https://github.com/neomutt/neomutt/wiki">NeoMutt Project</ulink></para></listitem>
-<<<<<<< HEAD
 			<listitem><para><link linkend="compile-time-features">Compile-Time Features</link></para></listitem>
 			<listitem><para><link linkend="regexp">Regular Expressions</link></para></listitem>
 			<listitem><para><link linkend="patterns">Patterns</link></para></listitem>
@@ -9204,17 +9097,10 @@
 	</sect2>
 
 	<sect2 id="status-color-known-bugs">
-=======
-		</itemizedlist>
-	</sect2>
-
-	<sect2 id="ifdef-known-bugs">
->>>>>>> 4da778f0
 		<title>Known Bugs</title>
 		<para>None</para>
 	</sect2>
 
-<<<<<<< HEAD
 	<sect2 id="status-color-credits">
 		<title>Credits</title>
 		<itemizedlist>
@@ -10640,13 +10526,144 @@
 		<listitem><para>Steve Kemp <email>steve@steve.org.uk</email></para></listitem>
 		<listitem><para>Terry Chan <email>tchan@lunar-linux.org</email></para></listitem>
 		<listitem><para>Tyler Earnest <email>tylere@rne.st</email></para></listitem>
-=======
+		<listitem><para>Richard Russon <email>rich@flatcap.org</email></para></listitem>
+		</itemizedlist>
+	</sect2>
+</sect1>
+
+<sect1 id="ifdef">
+	<title>Ifdef Patch</title>
+	<subtitle>Conditional config options</subtitle>
+
+	<sect2 id="ifdef-patch">
+		<title>Patch</title>
+
+		<para>
+			To check if Mutt supports <quote>ifdef</quote>, look for
+			<quote>patch-ifdef</quote> in the mutt version.
+			See: <xref linkend="mutt-patches"/>.
+		</para>
+
+		<itemizedlist>
+			<title>Dependencies:</title>
+			<listitem><para>mutt-1.5.24</para></listitem>
+		</itemizedlist>
+
+		<para>This patch is part of the <ulink url="https://github.com/neomutt/neomutt/wiki">NeoMutt Project</ulink>.</para>
+	</sect2>
+
+	<sect2 id="ifdef-intro">
+		<title>Introduction</title>
+
+        <para>
+		The <quote>ifdef</quote> command tests whether Mutt understands the
+		name of a variable, function of command.  If it does, then it executes
+		a config command.
+        </para>
+
+        <para>
+		This useful command allows you to share one config file between
+		versions of Mutt that may have different features compiled in.
+        </para>
+
+		<para>The command is of the form:</para>
+
+<screen>
+ifdef &lt;item&gt; &lt;config-command&gt;
+</screen>
+
+		<para>
+			where <quote>item</quote> can be the name of a
+			<link linkend="variables">$variable</link>,
+			<link linkend="functions">&lt;function&gt;</link> or
+			<link linkend="commands">command</link>.
+		</para>
+	</sect2>
+
+<!--
+	<sect2 id="ifdef-variables">
+		<title>Variables</title>
+		<para>None</para>
+	</sect2>
+
+	<sect2 id="ifdef-functions">
+		<title>Functions</title>
+		<para>None</para>
+	</sect2>
+-->
+
+	<sect2 id="ifdef-commands">
+		<title>Commands</title>
+		<cmdsynopsis>
+			<command>ifdef</command>
+			<arg choice="plain">
+				<replaceable class="parameter">item</replaceable>
+			</arg>
+			<arg choice="plain">
+				<replaceable class="parameter">"config-command [args]"</replaceable>
+			</arg>
+		</cmdsynopsis>
+	</sect2>
+
+<!--
+	<sect2 id="ifdef-colors">
+		<title>Colors</title>
+		<para>None</para>
+	</sect2>
+
+	<sect2 id="ifdef-sort">
+		<title>Sort</title>
+		<para>None</para>
+	</sect2>
+-->
+
+	<sect2 id="ifdef-muttrc">
+		<title>Muttrc</title>
+<screen>
+<emphasis role="comment"># Example Mutt config file for the 'ifdef' feature.
+ 
+# The 'ifdef' command tests whether Mutt understands the name of
+# a variable, function of command.  If it does, then it executes a
+# config command.
+ 
+# This useful command allows you to share one config file between
+# versions of Mutt that may have different features compiled in.
+ 
+# The command is of the form:
+#       ifdef item 'config-command params'
+# where item is a Mutt variable, function or command
+#
+# If the 'trash' variable exists, set it.</emphasis>
+ifdef trash 'set trash=~/Mail/trash'
+ 
+<emphasis role="comment"># If the 'tag-pattern' function exists, bind a key to it.</emphasis>
+ifdef tag-pattern 'bind index &lt;F6&gt; tag-pattern'
+ 
+<emphasis role="comment"># If the 'imap-fetch-mail' command exists, read my IMAP config.</emphasis>
+ifdef imap-fetch-mail 'source ~/.mutt/imap.rc'
+ 
+<emphasis role="comment"># vim: syntax=muttrc</emphasis>
+</screen>
+	</sect2>
+
+	<sect2 id="ifdef-see-also">
+		<title>See Also</title>
+
+		<itemizedlist>
+			<listitem><para><ulink url="https://github.com/neomutt/neomutt/wiki">NeoMutt Project</ulink></para></listitem>
+		</itemizedlist>
+	</sect2>
+
+	<sect2 id="ifdef-known-bugs">
+		<title>Known Bugs</title>
+		<para>None</para>
+	</sect2>
+
 	<sect2 id="ifdef-credits">
 		<title>Credits</title>
 		<itemizedlist>
 		<listitem><para>Cedric Duval <email>cedricduval@free.fr</email></para></listitem>
 		<listitem><para>Matteo F. Vescovi <email>mfvescovi@gmail.com</email></para></listitem>
->>>>>>> 4da778f0
 		<listitem><para>Richard Russon <email>rich@flatcap.org</email></para></listitem>
 		</itemizedlist>
 	</sect2>
